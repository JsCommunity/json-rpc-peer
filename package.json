{
  "name": "json-rpc-peer",
  "version": "0.15.5",
  "license": "ISC",
  "description": "JSON-RPC 2 transport-agnostic library",
  "keywords": [
    "json",
    "json-rpc",
    "jsonrpc",
    "jsonrpc2",
    "rpc"
  ],
  "homepage": "https://github.com/JsCommunity/json-rpc-peer",
  "bugs": "https://github.com/JsCommunity/json-rpc-peer/issues",
  "repository": {
    "type": "git",
    "url": "https://github.com/JsCommunity/json-rpc-peer.git"
  },
  "author": {
    "name": "Julien Fontanet",
    "email": "julien.fontanet@isonoe.net"
  },
  "preferGlobal": false,
  "main": "dist/index.js",
  "typings": "dist/index.d.ts",
  "bin": {},
  "files": [
    "dist/"
  ],
  "engines": {
    "node": ">=4"
  },
  "dependencies": {
<<<<<<< HEAD
    "json-rpc-protocol": "^0.12.0"
  },
  "devDependencies": {
    "@types/node": "^10.3.1",
    "cross-env": "^5.1.1",
=======
    "@babel/runtime": "7.0.0-rc.1",
    "json-rpc-protocol": "^0.12.0",
    "lodash": "^4.17.4"
  },
  "devDependencies": {
    "@babel/cli": "7.0.0-rc.1",
    "@babel/core": "7.0.0-rc.1",
    "@babel/plugin-transform-runtime": "7.0.0-rc.1",
    "@babel/preset-env": "7.0.0-rc.1",
    "babel-core": "^7.0.0-bridge.0",
    "babel-eslint": "^8.0.3",
    "babel-jest": "^23.0.1",
    "babel-plugin-lodash": "^3.3.2",
    "cross-env": "^5.1.1",
    "eslint": "^5.3.0",
    "eslint-config-standard": "^11.0.0-beta.0",
    "eslint-plugin-import": "^2.8.0",
    "eslint-plugin-node": "^7.0.1",
    "eslint-plugin-promise": "^3.6.0",
    "eslint-plugin-standard": "^3.0.1",
>>>>>>> 4e8e25b1
    "husky": "^0.14.3",
    "jest": "^23.1.0",
    "rimraf": "^2.6.2",
    "ts-jest": "^22.4.6",
    "tslint": "^5.10.0",
    "tslint-config-standard": "^7.0.0",
    "typescript": "^2.9.1"
  },
  "scripts": {
    "build": "cross-env NODE_ENV=production tsc",
    "clean": "rimraf dist/",
    "commitmsg": "npm test",
    "dev": "cross-env NODE_ENV=development tsc --watch",
    "dev-test": "jest --bail --watch",
    "prebuild": "yarn run clean",
    "predev": "npm run prebuild",
    "prepublishOnly": "npm run build",
    "pretest": "npm run lint:ts",
    "lint:ts": "tslint --project tsconfig.json && tsc --noEmit",
    "test": "jest"
  },
  "jest": {
    "collectCoverage": true,
    "testEnvironment": "node",
    "roots": [
      "<rootDir>/src"
    ],
    "transform": {
      "^.+\\.ts?$": "ts-jest"
    },
    "testRegex": "\\.spec\\.ts$",
    "moduleFileExtensions": [
      "ts",
      "js"
    ]
  }
}<|MERGE_RESOLUTION|>--- conflicted
+++ resolved
@@ -31,34 +31,11 @@
     "node": ">=4"
   },
   "dependencies": {
-<<<<<<< HEAD
     "json-rpc-protocol": "^0.12.0"
   },
   "devDependencies": {
     "@types/node": "^10.3.1",
     "cross-env": "^5.1.1",
-=======
-    "@babel/runtime": "7.0.0-rc.1",
-    "json-rpc-protocol": "^0.12.0",
-    "lodash": "^4.17.4"
-  },
-  "devDependencies": {
-    "@babel/cli": "7.0.0-rc.1",
-    "@babel/core": "7.0.0-rc.1",
-    "@babel/plugin-transform-runtime": "7.0.0-rc.1",
-    "@babel/preset-env": "7.0.0-rc.1",
-    "babel-core": "^7.0.0-bridge.0",
-    "babel-eslint": "^8.0.3",
-    "babel-jest": "^23.0.1",
-    "babel-plugin-lodash": "^3.3.2",
-    "cross-env": "^5.1.1",
-    "eslint": "^5.3.0",
-    "eslint-config-standard": "^11.0.0-beta.0",
-    "eslint-plugin-import": "^2.8.0",
-    "eslint-plugin-node": "^7.0.1",
-    "eslint-plugin-promise": "^3.6.0",
-    "eslint-plugin-standard": "^3.0.1",
->>>>>>> 4e8e25b1
     "husky": "^0.14.3",
     "jest": "^23.1.0",
     "rimraf": "^2.6.2",
