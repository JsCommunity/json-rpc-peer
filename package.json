--- conflicted
+++ resolved
@@ -31,41 +31,20 @@
     "node": ">=4"
   },
   "dependencies": {
-<<<<<<< HEAD
     "cuid": "^2.1.1",
     "json-rpc-protocol": "^0.12.0"
   },
   "devDependencies": {
     "@types/cuid": "^1.3.0",
     "@types/node": "^10.3.1",
-=======
-    "@babel/runtime": "^7.0.0-beta.39",
-    "json-rpc-protocol": "^0.12.0",
-    "lodash": "^4.17.4"
-  },
-  "devDependencies": {
-    "@babel/cli": "7.0.0-beta.51",
-    "@babel/core": "7.0.0-beta.51",
-    "@babel/plugin-transform-runtime": "7.0.0-beta.51",
-    "@babel/preset-env": "7.0.0-beta.51",
-    "babel-core": "^7.0.0-bridge.0",
-    "babel-eslint": "^8.0.3",
-    "babel-jest": "^23.0.1",
-    "babel-plugin-lodash": "^3.3.2",
->>>>>>> 5f9ecb51
     "cross-env": "^5.1.1",
     "husky": "^0.14.3",
-<<<<<<< HEAD
-    "jest": "^22.0.4",
+    "jest": "^23.1.0",
     "rimraf": "^2.6.2",
     "ts-jest": "^22.4.6",
     "tslint": "^5.10.0",
     "tslint-config-standard": "^7.0.0",
     "typescript": "^2.9.1"
-=======
-    "jest": "^23.1.0",
-    "rimraf": "^2.6.2"
->>>>>>> 5f9ecb51
   },
   "scripts": {
     "build": "cross-env NODE_ENV=production tsc",
